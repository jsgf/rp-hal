//! # GPIO 'Blinky' Example
//!
//! Blinks the LED on a Adafruit itsy-bitsy RP2040 board
//!
//! It may need to be adapted to your particular board layout and/or pin assignment.
//!
//! See the `Cargo.toml` file for Copyright and licence details.

#![no_std]
#![no_main]

// The macro for our start-up function
use cortex_m_rt::entry;

// Ensure we halt the program on panic (if we don't mention this crate it won't
// be linked)
use panic_halt as _;

// Some traits we need
use embedded_hal::digital::v2::OutputPin;
use embedded_time::fixed_point::FixedPoint;
<<<<<<< HEAD
use rp2040_hal::Clock;
=======
>>>>>>> 0e7abdc7

use itsy_bitsy_rp2040::{
    hal::{
        clocks::{init_clocks_and_plls, Clock},
        pac,
        sio::Sio,
        watchdog::Watchdog,
    },
    Pins, XOSC_CRYSTAL_FREQ,
};

use cortex_m::delay::Delay;

/// Entry point to our bare-metal application.
///
/// The `#[entry]` macro ensures the Cortex-M start-up code calls this function
/// as soon as all global variables are initialised.
///
/// The function configures the RP2040 peripherals, then toggles a GPIO pin in
/// an infinite loop. If there is an LED connected to that pin, it will blink.
#[entry]
fn main() -> ! {
    // Grab our singleton objects
    let mut pac = pac::Peripherals::take().unwrap();
    let core = pac::CorePeripherals::take().unwrap();

    // Set up the watchdog driver - needed by the clock setup code
<<<<<<< HEAD
    let mut watchdog = hal::Watchdog::new(pac.WATCHDOG);
=======
    let mut watchdog = Watchdog::new(pac.WATCHDOG);
>>>>>>> 0e7abdc7

    // Configure the clocks
    let clocks = init_clocks_and_plls(
        XOSC_CRYSTAL_FREQ,
        pac.XOSC,
        pac.CLOCKS,
        pac.PLL_SYS,
        pac.PLL_USB,
        &mut pac.RESETS,
        &mut watchdog,
    )
    .ok()
    .unwrap();

    let mut delay = Delay::new(core.SYST, clocks.system_clock.freq().integer());

    // The single-cycle I/O block controls our GPIO pins
<<<<<<< HEAD
    let sio = hal::Sio::new(pac.SIO);
=======
    let sio = Sio::new(pac.SIO);
>>>>>>> 0e7abdc7

    let pins = Pins::new(
        pac.IO_BANK0,
        pac.PADS_BANK0,
        sio.gpio_bank0,
        &mut pac.RESETS,
    );
    let mut led_pin = pins.d13.into_push_pull_output();

    loop {
        led_pin.set_high().unwrap();
        delay.delay_ms(500);
        led_pin.set_low().unwrap();
        delay.delay_ms(500);
    }
}

// End of file<|MERGE_RESOLUTION|>--- conflicted
+++ resolved
@@ -19,10 +19,6 @@
 // Some traits we need
 use embedded_hal::digital::v2::OutputPin;
 use embedded_time::fixed_point::FixedPoint;
-<<<<<<< HEAD
-use rp2040_hal::Clock;
-=======
->>>>>>> 0e7abdc7
 
 use itsy_bitsy_rp2040::{
     hal::{
@@ -50,11 +46,7 @@
     let core = pac::CorePeripherals::take().unwrap();
 
     // Set up the watchdog driver - needed by the clock setup code
-<<<<<<< HEAD
-    let mut watchdog = hal::Watchdog::new(pac.WATCHDOG);
-=======
     let mut watchdog = Watchdog::new(pac.WATCHDOG);
->>>>>>> 0e7abdc7
 
     // Configure the clocks
     let clocks = init_clocks_and_plls(
@@ -72,11 +64,7 @@
     let mut delay = Delay::new(core.SYST, clocks.system_clock.freq().integer());
 
     // The single-cycle I/O block controls our GPIO pins
-<<<<<<< HEAD
-    let sio = hal::Sio::new(pac.SIO);
-=======
     let sio = Sio::new(pac.SIO);
->>>>>>> 0e7abdc7
 
     let pins = Pins::new(
         pac.IO_BANK0,
