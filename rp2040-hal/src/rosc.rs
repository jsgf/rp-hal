//! Ring Oscillator (ROSC)
//!
//! See [Chapter 2 Section 17](https://datasheets.raspberrypi.org/rp2040/rp2040_datasheet.pdf) for more details
//!
//! In addition to its obvious role as a clock source, [`RingOscillator`] can also be used as a random number source
//! for the [`rand`] crate:
//!
//! ```no_run
//! # let mut pac = rp2040_pac::Peripherals::take().unwrap();
//! use rp2040_hal::rosc::RingOscillator;
//! use rand::Rng;
//! let mut rnd = RingOscillator::new(pac.ROSC).initialize();
//! let random_value: u32 = rnd.gen();
//! ```
//! [`rand`]: https://docs.rs/rand
use fugit::HertzU32;

use crate::{pac::ROSC, typelevel::Sealed};

/// State of the Ring Oscillator (typestate trait)
pub trait State: Sealed {}

/// ROSC is disabled (typestate)
pub struct Disabled;

/// ROSC is initialized, ie we've given parameters (typestate)
pub struct Enabled {
    freq_hz: HertzU32,
}

impl State for Disabled {}
impl Sealed for Disabled {}
impl State for Enabled {}
impl Sealed for Enabled {}

/// A Ring Oscillator.
pub struct RingOscillator<S: State> {
    device: ROSC,
    state: S,
}

impl<S: State> RingOscillator<S> {
    /// Transitions the oscillator to another state.
    fn transition<To: State>(self, state: To) -> RingOscillator<To> {
        RingOscillator {
            device: self.device,
            state,
        }
    }

    /// Releases the underlying device.
    pub fn free(self) -> ROSC {
        self.device
    }
}

impl RingOscillator<Disabled> {
    /// Creates a new RingOscillator from the underlying device.
    pub fn new(dev: ROSC) -> Self {
        RingOscillator {
            device: dev,
            state: Disabled,
        }
    }

    /// Initializes the ROSC : frequency range is set, startup delay is calculated and set.
    pub fn initialize(self) -> RingOscillator<Enabled> {
        self.device.ctrl().write(|w| w.enable().enable());

        use fugit::RateExtU32;
        self.transition(Enabled {
            freq_hz: 6_500_000u32.Hz(),
        })
    }

    /// Initializes the ROSC with a known frequency.
    /// See sections 2.17.3. "Modifying the frequency", and 2.15.6.2. "Using the frequency counter"
    /// in the rp2040 datasheet for guidance on how to do this before initialising the ROSC.
    /// Also see `rosc_as_system_clock` example for usage.
    pub fn initialize_with_freq(self, known_freq: HertzU32) -> RingOscillator<Enabled> {
        self.device.ctrl().write(|w| w.enable().enable());
        self.transition(Enabled {
            freq_hz: known_freq,
        })
    }
}

impl RingOscillator<Enabled> {
    /// Approx operating frequency of the ROSC in hertz
    pub fn operating_frequency(&self) -> HertzU32 {
        self.state.freq_hz
    }

    /// Disables the ROSC
    pub fn disable(self) -> RingOscillator<Disabled> {
        self.device.ctrl().modify(|_r, w| w.enable().disable());

        self.transition(Disabled)
    }

    /// Generate random bit based on the Ring oscillator
    /// This is not suited for security purposes
    pub fn get_random_bit(&self) -> bool {
        self.device.randombit().read().randombit().bit()
    }

    /// Put the ROSC in DORMANT state. The method returns after the processor awakens.
    ///
    /// After waking up from the DORMANT state, ROSC restarts in approximately 1µs.
    ///
    /// # Safety
    /// This method is marked unsafe because prior to switch the ROSC into DORMANT state,
    /// PLLs must be stopped and IRQs have to be properly configured.
    /// This method does not do any of that, it merely switches the ROSC to DORMANT state.
    /// It should only be called if this oscillator is the clock source for the system clock.
    /// See Chapter 2, Section 16, §5) for details.
    pub unsafe fn dormant(&self) {
        //taken from the C SDK
        const ROSC_DORMANT_VALUE: u32 = 0x636f6d61;

<<<<<<< HEAD
        self.device.dormant.write(|w| w.bits(ROSC_DORMANT_VALUE));
=======
        self.device.dormant().write(|w| w.bits(ROSC_DORMANT_VALUE));

        self.transition(Dormant)
>>>>>>> a9af2163
    }
}

impl rand_core::RngCore for RingOscillator<Enabled> {
    fn next_u32(&mut self) -> u32 {
        rand_core::impls::next_u32_via_fill(self)
    }

    fn next_u64(&mut self) -> u64 {
        rand_core::impls::next_u64_via_fill(self)
    }

    fn fill_bytes(&mut self, dest: &mut [u8]) {
        for chunk in dest.iter_mut() {
            *chunk = 0_u8;
            for _ in 0..8 {
                *chunk <<= 1;
                *chunk ^= self.get_random_bit() as u8;
            }
        }
    }

    fn try_fill_bytes(&mut self, dest: &mut [u8]) -> Result<(), rand_core::Error> {
        self.fill_bytes(dest);
        Ok(())
    }
}<|MERGE_RESOLUTION|>--- conflicted
+++ resolved
@@ -118,13 +118,7 @@
         //taken from the C SDK
         const ROSC_DORMANT_VALUE: u32 = 0x636f6d61;
 
-<<<<<<< HEAD
-        self.device.dormant.write(|w| w.bits(ROSC_DORMANT_VALUE));
-=======
         self.device.dormant().write(|w| w.bits(ROSC_DORMANT_VALUE));
-
-        self.transition(Dormant)
->>>>>>> a9af2163
     }
 }
 
