--- conflicted
+++ resolved
@@ -18,13 +18,8 @@
 [dependencies]
 cortex-m = "0.7.2"
 embedded-hal = { version = "0.2.5", features = ["unproven"] }
-<<<<<<< HEAD
-eh1_0_alpha = { package = "embedded-hal", version = "=1.0.0-rc.1", optional = true }
-eh_nb_1_0_alpha = { package = "embedded-hal-nb", version = "=1.0.0-rc.1", optional = true }
-=======
 eh1_0_alpha = { package = "embedded-hal", version = "=1.0.0-rc.3",  optional = true }
 eh_nb_1_0_alpha = { package = "embedded-hal-nb", version = "=1.0.0-rc.3",  optional = true }
->>>>>>> 7c9117cd
 embedded-dma = "0.2.0"
 embedded-io = "0.6.1"
 fugit = "0.3.6"
